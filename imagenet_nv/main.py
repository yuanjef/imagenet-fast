import argparse, os, shutil, time, warnings, datetime
from pathlib import Path
import numpy as np

import torch
from torch.autograd import Variable
import torch.nn as nn
import torch.nn.parallel
import torch.backends.cudnn as cudnn
import torch.distributed as dist
import torch.optim
import torch.utils.data
import torch.utils.data.distributed
import torchvision.transforms as transforms
import torchvision.datasets as datasets
import models
from distributed import DistributedDataParallel as DDP
from fp16util import network_to_half, set_grad, copy_in_params

model_names = sorted(name for name in models.__dict__
                     if name.islower() and not name.startswith("__")
                     and callable(models.__dict__[name]))
#print(model_names)

def get_parser():
    parser = argparse.ArgumentParser(description='PyTorch ImageNet Training')
    parser.add_argument('data', metavar='DIR',
                        help='path to dataset')
    parser.add_argument('--save-dir', type=str, default=Path.cwd(),
                        help='Directory to save logs and models.')
    parser.add_argument('--arch', '-a', metavar='ARCH', default='resnet18',
                        choices=model_names,
                        help='model architecture: ' +
                        ' | '.join(model_names) +
                        ' (default: resnet18)')
    parser.add_argument('-j', '--workers', default=4, type=int, metavar='N',
                        help='number of data loading workers (default: 4)')
    parser.add_argument('--epochs', default=90, type=int, metavar='N',
                        help='number of total epochs to run')
    parser.add_argument('--start-epoch', default=0, type=int, metavar='N',
                        help='manual epoch number (useful on restarts)')
    parser.add_argument('-b', '--batch-size', default=256, type=int,
                        metavar='N', help='mini-batch size (default: 256)')
    parser.add_argument('--lr', '--learning-rate', default=0.1, type=float,
                        metavar='LR', help='initial learning rate')
    parser.add_argument('--momentum', default=0.9, type=float, metavar='M', help='momentum')
    parser.add_argument('--weight-decay', '--wd', default=1e-4, type=float,
                        metavar='W', help='weight decay (default: 1e-4)')
    parser.add_argument('--print-freq', '-p', default=10, type=int,
                        metavar='N', help='print frequency (default: 10)')
    parser.add_argument('--resume', default='', type=str, metavar='PATH',
                        help='path to latest checkpoint (default: none)')
    parser.add_argument('-e', '--evaluate', dest='evaluate', action='store_true',
                        help='evaluate model on validation set')
    parser.add_argument('--pretrained', dest='pretrained', action='store_true', help='use pre-trained model')
    parser.add_argument('--fp16', action='store_true', help='Run model fp16 mode.')
    parser.add_argument('--dp', action='store_true', help='Run model fp16 mode.')
    parser.add_argument('--sz',       default=224, type=int, help='Size of transformed image.')
    parser.add_argument('--decay-int', default=30, type=int, help='Decay LR by 10 every decay-int epochs')
    parser.add_argument('--loss-scale', type=float, default=1,
                        help='Loss scaling, positive power of 2 values can improve fp16 convergence.')
    parser.add_argument('--prof', dest='prof', action='store_true', help='Only run a few iters for profiling.')

    parser.add_argument('--dist-url', default='file://sync.file', type=str,
                        help='url used to set up distributed training')
    parser.add_argument('--dist-backend', default='nccl', type=str, help='distributed backend')

    parser.add_argument('--world-size', default=1, type=int,
                        help='Number of GPUs to use. Can either be manually set ' +
                        'or automatically set by using \'python -m multiproc\'.')
    parser.add_argument('--rank', default=0, type=int,
                        help='Used for multi-process training. Can either be manually set ' +
                        'or automatically set by using \'python -m multiproc\'.')
    return parser

cudnn.benchmark = True
args = get_parser().parse_args()

def get_loaders(traindir, valdir):
    normalize = transforms.Normalize(mean=[0.485, 0.456, 0.406], std=[0.229, 0.224, 0.225])
    tensor_tfm = [transforms.ToTensor(), normalize]

    train_dataset = datasets.ImageFolder(
        traindir,
        transforms.Compose([
            transforms.RandomResizedCrop(args.sz),
            transforms.RandomHorizontalFlip(),
        ] + tensor_tfm))

    train_sampler = (torch.utils.data.distributed.DistributedSampler(train_dataset) if args.distributed else None)

    train_loader = torch.utils.data.DataLoader(
        train_dataset, batch_size=args.batch_size, shuffle=(train_sampler is None),
        num_workers=args.workers, pin_memory=True, sampler=train_sampler)

    val_loader = torch.utils.data.DataLoader(
        datasets.ImageFolder(valdir, transforms.Compose([
            transforms.Resize(int(args.sz*1.14)),
            transforms.CenterCrop(args.sz),
        ] + tensor_tfm)),
        batch_size=args.batch_size*2, shuffle=False,
        num_workers=args.workers, pin_memory=False)

    return train_loader,val_loader,train_sampler


def main():
    print("~~epoch\thours\ttop1Accuracy\n")
    start_time = datetime.now()
    args.distributed = args.world_size > 1
    args.gpu = 0
    if args.distributed:
        args.gpu = args.rank % torch.cuda.device_count()
        torch.cuda.set_device(args.gpu)
        dist.init_process_group(backend=args.dist_backend, init_method=args.dist_url, world_size=args.world_size)

    if args.fp16: assert torch.backends.cudnn.enabled, "fp16 mode requires cudnn backend to be enabled."

    # create model
    if args.pretrained: model = models.__dict__[args.arch](pretrained=True)
    else: model = models.__dict__[args.arch]()

    model = model.cuda()
    n_dev = torch.cuda.device_count()
    if args.fp16: model = network_to_half(model)
    if args.distributed: model = DDP(model)
    elif args.dp:
        model = nn.DataParallel(model)
        args.batch_size *= n_dev

    global param_copy
    if args.fp16:
        param_copy = [param.clone().type(torch.cuda.FloatTensor).detach() for param in model.parameters()]
        for param in param_copy: param.requires_grad = True
    else: param_copy = list(model.parameters())

    # define loss function (criterion) and optimizer
    criterion = nn.CrossEntropyLoss().cuda()
    optimizer = torch.optim.SGD(param_copy, args.lr, momentum=args.momentum, weight_decay=args.weight_decay)

    best_prec1 = 0
    # optionally resume from a checkpoint
    if args.resume:
        if os.path.isfile(args.resume):
            checkpoint = torch.load(args.resume, map_location = lambda storage, loc: storage.cuda(args.gpu))
            args.start_epoch = checkpoint['epoch']
            best_prec1 = checkpoint['best_prec1']
            model.load_state_dict(checkpoint['state_dict'])
            optimizer.load_state_dict(checkpoint['optimizer'])
        else: print("=> no checkpoint found at '{}'".format(args.resume))

    traindir = os.path.join(args.data, 'train')
    valdir = os.path.join(args.data, 'val')
    train_loader,val_loader,train_sampler = get_loaders(traindir, valdir)

    if args.evaluate: return validate(val_loader, model, criterion, epoch, start_time)

    for epoch in range(args.start_epoch, args.epochs):
        if args.distributed: train_sampler.set_epoch(epoch)
        adjust_learning_rate(optimizer, epoch)
<<<<<<< HEAD
        if epoch==args.epochs-6:
            args.sz=288
            args.batch_size=128
            train_loader,val_loader,train_sampler,val_sampler = get_loaders(
                traindir, valdir, use_val_sampler=False, min_scale=0.5)

        if args.distributed:
            train_sampler.set_epoch(epoch)
            val_sampler.set_epoch(epoch)
=======
>>>>>>> 03f08bc8

        with warnings.catch_warnings():
            warnings.simplefilter("ignore", category=UserWarning)
            train(train_loader, model, criterion, optimizer, epoch)

        if args.prof: break
        prec1 = validate(val_loader, model, criterion, epoch, start_time)

        if args.rank == 0:
            is_best = prec1 > best_prec1
            best_prec1 = max(prec1, best_prec1)
            save_checkpoint({
                'epoch': epoch + 1, 'arch': args.arch, 'state_dict': model.state_dict(),
                'best_prec1': best_prec1, 'optimizer' : optimizer.state_dict(),
            }, is_best)

# item() is a recent addition, so this helps with backward compatibility.
def to_python_float(t):
    if hasattr(t, 'item'):
        return t.item()
    else:
        return t[0]

class data_prefetcher():
    def __init__(self, loader, prefetch=True):
        self.loader,self.prefetch = iter(loader),prefetch
        if prefetch:
            self.stream = torch.cuda.Stream()
            self.preload()

    def preload(self):
        try:
            self.next_input, self.next_target = next(self.loader)
        except StopIteration:
            self.next_input = None
            self.next_target = None
            return
        with torch.cuda.stream(self.stream):
            self.next_input = self.next_input.cuda(async=True)
            self.next_target = self.next_target.cuda(async=True)

    def next(self):
        if not self.prefetch:
            input,target = next(self.loader)
            return input.cuda(async=True),target.cuda(async=True)

        torch.cuda.current_stream().wait_stream(self.stream)
        input = self.next_input
        target = self.next_target
        self.preload()
        return input, target


def train(train_loader, model, criterion, optimizer, epoch):
    batch_time = AverageMeter()
    data_time = AverageMeter()
    losses = AverageMeter()
    top1 = AverageMeter()
    top5 = AverageMeter()

    # switch to train mode
    model.train()
    end = time.time()

    prefetcher = data_prefetcher(train_loader, prefetch=True)
    input, target = prefetcher.next()
    i = -1
    while input is not None:
        i += 1

        if args.prof and (i > 200): break
        # measure data loading time
        data_time.update(time.time() - end)

        input_var = Variable(input)
        target_var = Variable(target)

        # compute output
        output = model(input_var)
        loss = criterion(output, target_var)

        # measure accuracy and record loss
        prec1, prec5 = accuracy(output.data, target, topk=(1, 5))

        if args.distributed:
            reduced_loss = reduce_tensor(loss.data)
            prec1 = reduce_tensor(prec1)
            prec5 = reduce_tensor(prec5)
        else:
            reduced_loss = loss.data

        losses.update(to_python_float(reduced_loss), input.size(0))
        top1.update(to_python_float(prec1), input.size(0))
        top5.update(to_python_float(prec5), input.size(0))

        loss = loss*args.loss_scale
        # compute gradient and do SGD step

        if args.fp16:
            model.zero_grad()
            loss.backward()
            set_grad(param_copy, list(model.parameters()))

            if args.loss_scale != 1:
                for param in param_copy:
                    param.grad.data = param.grad.data/args.loss_scale

            optimizer.step()
            copy_in_params(model, param_copy)
            torch.cuda.synchronize()
        else:
            optimizer.zero_grad()
            loss.backward()
            optimizer.step()

        # measure elapsed time
        batch_time.update(time.time() - end)

        end = time.time()
        input, target = prefetcher.next()

        if args.rank == 0 and i % args.print_freq == 0 and i > 1:
            print('Epoch: [{0}][{1}/{2}]\t'
                  'Time {batch_time.val:.3f} ({batch_time.avg:.3f})\t'
                  'Data {data_time.val:.3f} ({data_time.avg:.3f})\t'
                  'Loss {loss.val:.4f} ({loss.avg:.4f})\t'
                  'Prec@1 {top1.val:.3f} ({top1.avg:.3f})\t'
                  'Prec@5 {top5.val:.3f} ({top5.avg:.3f})'.format(
                   epoch, i, len(train_loader), batch_time=batch_time,
                   data_time=data_time, loss=losses, top1=top1, top5=top5))


def validate(val_loader, model, criterion, epoch, start_time):
    batch_time = AverageMeter()
    losses = AverageMeter()
    top1 = AverageMeter()
    top5 = AverageMeter()

    model.eval()
    end = time.time()

    prefetcher = data_prefetcher(val_loader)
    input, target = prefetcher.next()
    i = -1
    while input is not None:
        i += 1

        target = target.cuda(async=True)
        input_var = Variable(input)
        target_var = Variable(target)

        # compute output
        with torch.no_grad():
            output = model(input_var)
            loss = criterion(output, target_var)

        reduced_loss = reduce_tensor(loss.data)

        # measure accuracy and record loss
        prec1, prec5 = accuracy(output.data, target, topk=(1, 5))

        reduced_prec1 = reduce_tensor(prec1)
        reduced_prec5 = reduce_tensor(prec5)

        losses.update(to_python_float(reduced_loss), input.size(0))
        top1.update(to_python_float(prec1), input.size(0))
        top5.update(to_python_float(prec5), input.size(0))

        # measure elapsed time
        batch_time.update(time.time() - end)
        end = time.time()

        if args.rank == 0 and i % args.print_freq == 0:
            print('Test: [{0}/{1}]\t'
                  'Time {batch_time.val:.3f} ({batch_time.avg:.3f})\t'
                  'Loss {loss.val:.4f} ({loss.avg:.4f})\t'
                  'Prec@1 {top1.val:.3f} ({top1.avg:.3f})\t'
                  'Prec@5 {top5.val:.3f} ({top5.avg:.3f})'.format(
                   i, len(val_loader), batch_time=batch_time, loss=losses,
                   top1=top1, top5=top5))

        input, target = prefetcher.next()

    time_diff = datetime.now()-start_time
    print(f'~~{epoch}\t{float(time_diff.total_seconds() / 3600.0)}\t{top5.avg:.3f}\n')
    print(' * Prec@1 {top1.avg:.3f} Prec@5 {top5.avg:.3f}'.format(top1=top1, top5=top5))

    return top1.avg


def save_checkpoint(state, is_best, filename='checkpoint.pth.tar'):
    torch.save(state, filename)
    if is_best:
        shutil.copyfile(filename, f'{args.save_dir}/model_best.pth.tar')


class AverageMeter(object):
    """Computes and stores the average and current value"""
    def __init__(self):
        self.reset()

    def reset(self):
        self.val = 0
        self.avg = 0
        self.sum = 0
        self.count = 0

    def update(self, val, n=1):
        self.val = val
        self.sum += val * n
        self.count += n
        self.avg = self.sum / self.count


def adjust_learning_rate(optimizer, epoch):
    """Sets the learning rate to the initial LR decayed by 10 every few epochs"""
<<<<<<< HEAD
    if   epoch<4 : lr = args.lr/(4-epoch)
    elif epoch<28: lr = args.lr/1
    elif epoch<47: lr = args.lr/10
    elif epoch<57: lr = args.lr/100
    else         : lr = args.lr/1000
=======
    lr = args.lr * (0.1 ** (epoch // args.decay_int))
    if epoch<5: lr = args.lr/(5-epoch)
>>>>>>> 03f08bc8
    for param_group in optimizer.param_groups: param_group['lr'] = lr


def accuracy(output, target, topk=(1,)):
    """Computes the precision@k for the specified values of k"""
    maxk = max(topk)
    batch_size = target.size(0)

    _, pred = output.topk(maxk, 1, True, True)
    pred = pred.t()
    correct = pred.eq(target.view(1, -1).expand_as(pred))

    res = []
    for k in topk:
        correct_k = correct[:k].view(-1).float().sum(0, keepdim=True)
        res.append(correct_k.mul_(100.0 / batch_size))
    return res


def reduce_tensor(tensor):
    rt = tensor.clone()
    dist.all_reduce(rt, op=dist.reduce_op.SUM)
    rt /= args.world_size
    return rt

if __name__ == '__main__': main()
<|MERGE_RESOLUTION|>--- conflicted
+++ resolved
@@ -158,7 +158,6 @@
     for epoch in range(args.start_epoch, args.epochs):
         if args.distributed: train_sampler.set_epoch(epoch)
         adjust_learning_rate(optimizer, epoch)
-<<<<<<< HEAD
         if epoch==args.epochs-6:
             args.sz=288
             args.batch_size=128
@@ -168,8 +167,6 @@
         if args.distributed:
             train_sampler.set_epoch(epoch)
             val_sampler.set_epoch(epoch)
-=======
->>>>>>> 03f08bc8
 
         with warnings.catch_warnings():
             warnings.simplefilter("ignore", category=UserWarning)
@@ -386,16 +383,11 @@
 
 def adjust_learning_rate(optimizer, epoch):
     """Sets the learning rate to the initial LR decayed by 10 every few epochs"""
-<<<<<<< HEAD
     if   epoch<4 : lr = args.lr/(4-epoch)
     elif epoch<28: lr = args.lr/1
     elif epoch<47: lr = args.lr/10
     elif epoch<57: lr = args.lr/100
     else         : lr = args.lr/1000
-=======
-    lr = args.lr * (0.1 ** (epoch // args.decay_int))
-    if epoch<5: lr = args.lr/(5-epoch)
->>>>>>> 03f08bc8
     for param_group in optimizer.param_groups: param_group['lr'] = lr
 
 
